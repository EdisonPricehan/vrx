--- conflicted
+++ resolved
@@ -140,15 +140,9 @@
       <xacro:wamv_pinger name="pinger" position="1.0 0 -1.0" />
     </xacro:if>
 
-<<<<<<< HEAD
-    <!-- Add ball shooter (default pitch angle: -15 deg) -->
-    <xacro:if value="$(arg ball_shooter_enabled)">
-      <xacro:wamv_ball_shooter name="ball_shooter" position="0.54 0.30 1.296" orientation="0 -0.261799 0"/>
-=======
     <!-- Add ball shooter (default pitch angle: ~-60 deg) -->
     <xacro:if value="$(arg ball_shooter_enabled)">
       <xacro:wamv_ball_shooter name="ball_shooter" position="0.54 0.30 1.296" orientation="0 -1.04 0"/>
->>>>>>> 3dca8108
     </xacro:if>
     
     <!-- ==== VRX sensor configuration ==== -->
@@ -177,13 +171,8 @@
       <!-- Add pinger -->
       <xacro:wamv_pinger name="pinger" position="1.0 0 -1.0" />
       
-<<<<<<< HEAD
-      <!-- Add ball shooter (default pitch angle: -15 deg) -->
-      <xacro:wamv_ball_shooter name="ball_shooter" position="0.54 0.30 1.296" orientation="0 -0.261799 0"/>
-=======
       <!-- Add ball shooter (default pitch angle: ~-60 deg) -->
       <xacro:wamv_ball_shooter name="ball_shooter" position="0.54 0.30 1.296" orientation="0 -1.04 0"/>
->>>>>>> 3dca8108
 
     </xacro:if>
   </xacro:unless>
