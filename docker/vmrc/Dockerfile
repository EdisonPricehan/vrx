--- conflicted
+++ resolved
@@ -15,7 +15,6 @@
         python3-venv \
         ruby \
         software-properties-common \
-        ruby \
         sudo \
         vim \
         wget \
@@ -44,10 +43,7 @@
  && sudo apt-get update \
  && sudo apt-get install -y \
     ros-kinetic-desktop-full \
-<<<<<<< HEAD
     ros-kinetic-hector-gazebo-plugins \
-=======
->>>>>>> 29fdd69f
     ros-kinetic-joy \
     ros-kinetic-joy-teleop \
     ros-kinetic-robot-localization \
