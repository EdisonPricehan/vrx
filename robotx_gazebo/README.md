--- conflicted
+++ resolved
@@ -27,7 +27,6 @@
 | Red Totem                    | 46104 w/ Red Cover       | ADDED  | red_totem |
 | Black Totem                  | 46104 w/ Black Cover     | ADDED  | black_totem |
 | Dock Material                | JetDock C000000008       | ADDED  | dock_block |
-<<<<<<< HEAD
 | 2016 Dock                    | Custom Assembly          | ADDED  | dock_2016 |
 | 2018 Dock                    | Custom Assembly          | ADDED  | dock_2018 |
 | Blue Circle Symbol           | Custom                   | ADDED  | symbol_circle |
@@ -39,19 +38,6 @@
 | Red Circle Symbol            | Custom                   | ADDED  | symbol_circle |
 | Red Cruciform Symbol         | Custom                   | ADDED  | symbol_cross |
 | Red Triangle Symbol          | Custom                   | ADDED  | symbol_triangle |
-=======
-| 2016 Dock                    | Custom Assembly          | ADDED  | robotx_dock_2016 |
-| 2018 Dock                    | Custom Assembly          | ADDED  | robotx_dock_2018 |
-| Blue Circle Symbol           | Custom                   | TODO   | |
-| Blue Cruciform Symbol        | Custom                   | TODO   | |
-| Blue Triangle Symbol         | Custom                   | TODO   | |
-| Green Circle Symbol          | Custom                   | TODO   | |
-| Green Cruciform Symbol       | Custom                   | TODO   | |
-| Green Triangle Symbol        | Custom                   | TODO   | |
-| Red Circle Symbol            | Custom                   | TODO   | |
-| Red Cruciform Symbol         | Custom                   | TODO   | |
-| Red Triangle Symbol          | Custom                   | TODO   | |
->>>>>>> 0b5caa95
 | 2016 Pinger Transit (quals)  | Custom Group of objects  | ADDED  | robotx_2016_qualifying_pinger_transit |
 | 2016 Pinger Transit (finals) | Custom Group of objects  | ADDED  | robotx_2016_finals_pinger_transit |
 | 2018 Entrance/Exit Gate      | Custom Group of objects  | ADDED  | robotx_2018_entrance_gate |
