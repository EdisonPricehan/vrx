cmake_minimum_required(VERSION 2.8.3)
project(robotx_gazebo)

# We need erb to process the .world.erb files.
find_program(ERB_EXE_PATH erb)
if(NOT ERB_EXE_PATH)
  message(FATAL_ERROR "Could not find the `erb` tool.  Try `sudo apt-get install ruby`")
endif()

find_package(catkin REQUIRED COMPONENTS
  wamv_gazebo
  xacro
  gazebo_dev
  std_msgs
)

catkin_package(
  INCLUDE_DIRS include
  LIBRARIES gazebo_ros_color
  CATKIN_DEPENDS wamv_gazebo xacro gazebo_dev std_msgs
)

set(CMAKE_CXX_FLAGS "-std=c++11 ${CMAKE_CXX_FLAGS}")

include_directories(include ${catkin_INCLUDE_DIRS})

# Plugin for setting color of a gazebo visual through ROS
add_library(gazebo_ros_color src/gazebo_ros_color.cc)
target_link_libraries(gazebo_ros_color ${catkin_LIBRARIES})
add_dependencies(gazebo_ros_color ${catkin_EXPORTED_TARGETS})
install(TARGETS gazebo_ros_color
  ARCHIVE DESTINATION ${CATKIN_PACKAGE_LIB_DESTINATION}
  LIBRARY DESTINATION ${CATKIN_PACKAGE_LIB_DESTINATION}
  RUNTIME DESTINATION ${CATKIN_PACKAGE_BIN_DESTINATION}
)

# Plugin for light buoy color sequence
add_library(light_buoy_controller src/light_buoy_controller.cc)
target_link_libraries(light_buoy_controller ${catkin_LIBRARIES})
add_dependencies(light_buoy_controller ${catkin_EXPORTED_TARGETS})
install(TARGETS light_buoy_controller
  ARCHIVE DESTINATION ${CATKIN_PACKAGE_LIB_DESTINATION}
  LIBRARY DESTINATION ${CATKIN_PACKAGE_LIB_DESTINATION}
  RUNTIME DESTINATION ${CATKIN_PACKAGE_BIN_DESTINATION}
)

<<<<<<< HEAD
# Plugin for controlling symbols
add_library(symbol_controller src/symbol_controller.cc)
target_link_libraries(symbol_controller ${catkin_LIBRARIES})
add_dependencies(symbol_controller ${catkin_EXPORTED_TARGETS})
install(TARGETS symbol_controller
  ARCHIVE DESTINATION ${CATKIN_PACKAGE_LIB_DESTINATION}
  LIBRARY DESTINATION ${CATKIN_PACKAGE_LIB_DESTINATION}
  RUNTIME DESTINATION ${CATKIN_PACKAGE_BIN_DESTINATION}
)

=======
>>>>>>> 0b5caa95
# Model files that need to be processed with erb
set (dock_erb_files
  models/dock_2016/model.sdf.erb
  models/dock_2018/model.sdf.erb
)

# Process the erb files
foreach(_erb ${dock_erb_files})
  string(REGEX REPLACE ".sdf.erb" ".sdf" _model ${_erb})
  set(_model ${CMAKE_CURRENT_SOURCE_DIR}/${_model})
  add_custom_command(OUTPUT ${_model}
                     COMMAND ${ERB_EXE_PATH} ${_erb} > ${_model}
<<<<<<< HEAD
                     DEPENDS ${CMAKE_CURRENT_SOURCE_DIR}/${_erb}
=======
                     DEPENDS 
                       ${CMAKE_CURRENT_SOURCE_DIR}/${_erb}
                       ${CMAKE_CURRENT_SOURCE_DIR}/dock_generator.erb
>>>>>>> 0b5caa95
                     WORKING_DIRECTORY ${CMAKE_CURRENT_SOURCE_DIR})

  list(APPEND model_files ${_model})
endforeach()
add_custom_target(erb_generation ALL DEPENDS ${model_files})

# Generate world files from xacro and install
xacro_add_files(
  worlds/sandisland.world.xacro
  worlds/example_course.world.xacro
  INORDER INSTALL DESTINATION worlds
)

# Install all the config files
install(DIRECTORY config/
  DESTINATION ${CATKIN_PACKAGE_SHARE_DESTINATION}/config)

# Install all the world files
install(DIRECTORY worlds/
  DESTINATION ${CATKIN_PACKAGE_SHARE_DESTINATION}/worlds)

# Install all the model files
install(DIRECTORY models/
  DESTINATION ${CATKIN_PACKAGE_SHARE_DESTINATION}/models)

# Install all the launch files
install(DIRECTORY launch/
  DESTINATION ${CATKIN_PACKAGE_SHARE_DESTINATION}/launch)

if (CATKIN_ENABLE_TESTING)
  find_package(rostest REQUIRED)
  add_rostest_gtest(sandisland_test
                    test/sandisland.test
                    test/sandisland.cc)
  target_link_libraries(sandisland_test ${catkin_LIBRARIES})
endif()<|MERGE_RESOLUTION|>--- conflicted
+++ resolved
@@ -44,7 +44,6 @@
   RUNTIME DESTINATION ${CATKIN_PACKAGE_BIN_DESTINATION}
 )
 
-<<<<<<< HEAD
 # Plugin for controlling symbols
 add_library(symbol_controller src/symbol_controller.cc)
 target_link_libraries(symbol_controller ${catkin_LIBRARIES})
@@ -55,8 +54,6 @@
   RUNTIME DESTINATION ${CATKIN_PACKAGE_BIN_DESTINATION}
 )
 
-=======
->>>>>>> 0b5caa95
 # Model files that need to be processed with erb
 set (dock_erb_files
   models/dock_2016/model.sdf.erb
@@ -69,13 +66,9 @@
   set(_model ${CMAKE_CURRENT_SOURCE_DIR}/${_model})
   add_custom_command(OUTPUT ${_model}
                      COMMAND ${ERB_EXE_PATH} ${_erb} > ${_model}
-<<<<<<< HEAD
-                     DEPENDS ${CMAKE_CURRENT_SOURCE_DIR}/${_erb}
-=======
                      DEPENDS 
                        ${CMAKE_CURRENT_SOURCE_DIR}/${_erb}
                        ${CMAKE_CURRENT_SOURCE_DIR}/dock_generator.erb
->>>>>>> 0b5caa95
                      WORKING_DIRECTORY ${CMAKE_CURRENT_SOURCE_DIR})
 
   list(APPEND model_files ${_model})
