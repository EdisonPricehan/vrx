/*
 * Copyright (C) 2019 Open Source Robotics Foundation
 *
 * Licensed under the Apache License, Version 2.0 (the "License");
 * you may not use this file except in compliance with the License.
 * You may obtain a copy of the License at
 *
 *     http://www.apache.org/licenses/LICENSE-2.0
 *
 * Unless required by applicable law or agreed to in writing, software
 * distributed under the License is distributed on an "AS IS" BASIS,
 * WITHOUT WARRANTIES OR CONDITIONS OF ANY KIND, either express or implied.
 * See the License for the specific language governing permissions and
 * limitations under the License.
 *
*/

#ifndef VMRC_GAZEBO_LIGHT_BUOY_PLUGIN_HH_
#define VMRC_GAZEBO_LIGHT_BUOY_PLUGIN_HH_

#include <ros/ros.h>
#include <std_msgs/ColorRGBA.h>
#include <std_srvs/Trigger.h>

#include <array>
#include <cstdint>
#include <mutex>
#include <string>
#include <utility>
#include <vector>
#include <gazebo/gazebo.hh>
#include <sdf/sdf.hh>

/// \brief Visual plugin for changing the color of some visual elements using
/// ROS messages. This plugin accepts the following SDF parameters:
///
/// <color_1>: The first color of the sequence (RED, GREEN, BLUE, YELLOW).
/// <color_2>: The second color of the sequence (RED, GREEN, BLUE, YELLOW).
/// <color_3>: The third color of the sequence (RED, GREEN, BLUE, YELLOW).
/// <shuffle>: True if the topic for shuffling the sequence is enabled.
/// <robot_namespace>: The ROS namespace for this node. If not present,
///                   the model name without any "::"" will be used.
///                   E.g.: The plugin under a visual named
///                   "model1::my_submodel::link::visual" will use "model1"
///                   as namespace unless a value is specified.
/// <topic>: The ROS topic used to request color changes.
/// <visuals>: The collection of visuals that change in color. It accepts N
///            elements of <visual> elements.
///
/// Here's an example:
<<<<<<< HEAD
///   <plugin name="lightBuoyPlugin" filename="liblight_buoy_plugin.so">
=======
///   <plugin name="light_buoy_plugin" filename="liblight_buoy_plugin.so">
>>>>>>> 01487553
///     <color_1>RED</color_1>
///     <color_2>GREEN</color_2>
///     <color_3>BLUE</color_3>
///     <visuals>
///       <visual>robotx_light_buoy::base_link::panel_1</visual>
///       <visual>robotx_light_buoy::base_link::panel_2</visual>
///       <visual>robotx_light_buoy::base_link::panel_3</visual>
///     </visuals>
///     <shuffle>true</shuffle>
///     <robot_namespace>vrx</robot_namespace>
///     <topic>light_buoy/shuffle</topic>
///   </plugin>
class LightBuoyPlugin : public gazebo::VisualPlugin
{
  // Documentation inherited.
  public: void Load(gazebo::rendering::VisualPtr _parent,
                    sdf::ElementPtr _sdf);

  /// \brief Creates a std_msgs::ColorRGBA message from 4 doubles.
  /// \param[in] _r Red.
  /// \param[in] _g Green.
  /// \param[in] _b Blue.
  /// \param[in] _a Alpha.
  /// \return The ColorRGBA message.
  private: static std_msgs::ColorRGBA CreateColor(const double _r,
                                                  const double _g,
                                                  const double _b,
                                                  const double _a);

  /// \brief Return the index of the color from its string.
  /// \param[in] _color The color
  /// \return The index in kColors.
  private: static uint8_t IndexFromColor(const std::string &_color);

  /// \brief Parse all SDF parameters.
  /// \param[in] _sdf SDF elements.
  private: bool ParseSDF(sdf::ElementPtr _sdf);

  /// \brief Callback for change pattern service, calls other changePattern
  /// internaly.
  /// \param[in] _req Not used.
  /// \param[out] _res The Response containing a message with the new pattern.
  /// \return True when the operation succeed or false otherwise.
  private: bool ChangePattern(std_srvs::Trigger::Request &_req,
                              std_srvs::Trigger::Response &_res);

  /// \brief Generate a new pattern and reset state to OFF.
  /// \param[in, out] _message The current pattern in string format, where
  /// each color is represented with its initial letter.
  /// E.g.: "RYG".
  private: void ChangePattern(std::string &_message);

  /// \brief Display the next color in the sequence, or start over if at the end
  private: void Update();

  /// \def Colors_t
  /// \brief A pair of RGBA color and its name as a string.
  private: using Colors_t = std::pair<std_msgs::ColorRGBA, std::string>;

  /// \def Pattern_t
  /// \brief The current pattern to display, pattern_[3] is always OFF.
  private: using Pattern_t = std::array<uint8_t, 4>;

  /// \brief List of the color options (red, green, blue, yellow and no color)
  /// with their string name for logging.
  private: static const std::array<Colors_t, 5> kColors;

  /// \brief Collection of visual names.
  private: std::vector<std::string> visualNames;

  /// \brief Pointer to the visual elements to modify.
  private: std::vector<gazebo::rendering::VisualPtr> visuals;

  /// \brief Whether shuffle is enabled via a ROS topic or not.
  private: bool shuffleEnabled = true;

  /// \brief Service to generate and display a new color sequence.
  private: ros::ServiceServer changePatternServer;

  /// \brief ROS Node handle.
  private: ros::NodeHandle nh;

  /// \brief The color pattern.
  private: Pattern_t pattern;

  /// \brief Track current index in pattern.
  /// \sa IncrementState(const ros::TimerEvent &_event)
  private: uint8_t state = 0u;

  /// \brief ROS namespace.
  private: std::string ns;

  /// \brief ROS topic.
  private: std::string topic;

  /// Pointer to the scene node.
  private: gazebo::rendering::ScenePtr scene;

  /// \brief Connects to rendering update event.
  private: gazebo::event::ConnectionPtr updateConnection;

  /// \brief Timer used to switch colors every second
  private: gazebo::common::Timer timer;

  /// \brief Locks state and pattern member variables.
  private: std::mutex mutex;
};

#endif<|MERGE_RESOLUTION|>--- conflicted
+++ resolved
@@ -48,11 +48,7 @@
 ///            elements of <visual> elements.
 ///
 /// Here's an example:
-<<<<<<< HEAD
-///   <plugin name="lightBuoyPlugin" filename="liblight_buoy_plugin.so">
-=======
 ///   <plugin name="light_buoy_plugin" filename="liblight_buoy_plugin.so">
->>>>>>> 01487553
 ///     <color_1>RED</color_1>
 ///     <color_2>GREEN</color_2>
 ///     <color_3>BLUE</color_3>
