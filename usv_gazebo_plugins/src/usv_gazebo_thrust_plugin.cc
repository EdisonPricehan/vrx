/*

Copyright (c) 2017, Brian Bingham
All rights reserved

This file is part of the usv_gazebo_dynamics_plugin package,
known as this Package.

This Package free software: you can redistribute it and/or modify
it under the terms of the GNU General Public License as published by
the Free Software Foundation, either version 3 of the License, or
(at your option) any later version.

This Package s distributed in the hope that it will be useful,
but WITHOUT ANY WARRANTY; without even the implied warranty of
MERCHANTABILITY or FITNESS FOR A PARTICULAR PURPOSE.  See the
GNU General Public License for more details.

You should have received a copy of the GNU General Public License
along with this package.  If not, see <http://www.gnu.org/licenses/>.

*/

#include <ros/time.h>

#include "usv_gazebo_plugins/usv_gazebo_thrust_plugin.hh"

using namespace gazebo;

//////////////////////////////////////////////////
UsvThrust::UsvThrust()
{
}

//////////////////////////////////////////////////
double UsvThrust::SdfParamDouble(sdf::ElementPtr _sdfPtr,
  const std::string &_paramName, const double _defaultVal) const
{
  if (!_sdfPtr->HasElement(_paramName))
  {
    ROS_INFO_STREAM("Parameter <" << _paramName << "> not found: "
                    "Using default value of <" << _defaultVal << ">.");
    return _defaultVal;
  }

  double val = _sdfPtr->Get<double>(_paramName);
  ROS_INFO_STREAM("Parameter found - setting <" << _paramName <<
                  "> to <" << val << ">.");
  return val;
}

//////////////////////////////////////////////////
void UsvThrust::Load(physics::ModelPtr _parent, sdf::ElementPtr _sdf)
{
  ROS_INFO("Loading usv_gazebo_thrust_plugin");
  this->model = _parent;
  this->world = this->model->GetWorld();

  // Retrieve model parameters from SDF
  // Set default values
  // How long to allow no input on cmd_drive
  this->cmdTimeout         = 1.0;
  this->paramMappingType   = 0;
  this->paramMaxCmd        = 1.0;
  this->paramMaxForceFwd   = 100.0;
  this->paramMaxForceRev   = -100.0;
  this->paramBoatWidth     = 1.0;
  this->paramBoatLength    = 1.35;
  this->paramThrustZoffset = -0.01;

  // Get parameters from SDF
  std::string nodeNamespace = "";
  if (_sdf->HasElement("robotNamespace"))
  {
    nodeNamespace = _sdf->Get<std::string>("robotNamespace") + "/";
  }

  std::string linkName;
  if (_sdf->HasElement("bodyName"))
  {
    linkName = _sdf->Get<std::string>("bodyName");
    this->link = this->model->GetLink(linkName);
    ROS_INFO_STREAM("Found SDF parameter bodyName as <" << linkName << ">");
  }
  else
  {
    this->link = this->model->GetLink();
    linkName = this->link->GetName();
    ROS_INFO_STREAM("Did not find SDF parameter bodyName");
  }

  if (!this->link)
  {
    ROS_FATAL("usv_gazebo_thrust_plugin error: bodyName: %s does not exist\n",
      linkName.c_str());
    return;
  }

  ROS_INFO_STREAM("USV Model Link Name = " << linkName);

  this->cmdTimeout = this->SdfParamDouble(_sdf, "cmdTimeout", this->cmdTimeout);
  if (_sdf->HasElement("mappingType"))
  {
    this->paramMappingType = _sdf->Get<int>("mappingType");
    ROS_INFO_STREAM("Parameter found - setting <mappingType> to <" <<
                    this->paramMappingType << ">.");
  }
  else
  {
    ROS_INFO_STREAM("Parameter <mappingType> not found: Using default value of "
                    "<" << this->paramMappingType << ">.");
  }
  // Verify
  if (this->paramMappingType > 1 || this->paramMappingType < 0)
  {
    ROS_FATAL_STREAM("Cannot use a mappingType of " << this->paramMappingType);
    this->paramMappingType = 0;
  }

  this->paramMaxCmd = this->SdfParamDouble(_sdf, "maxCmd", this->paramMaxCmd);
  this->paramMaxForceFwd = this->SdfParamDouble(_sdf, "maxForceFwd",
      this->paramMaxForceFwd);
  this->paramMaxForceRev = this->SdfParamDouble(_sdf, "maxForceRev",
      this->paramMaxForceRev);
  // make negative
  this->paramMaxForceRev = -1.0 * std::abs(this->paramMaxForceRev);
  this->paramBoatWidth = this->SdfParamDouble(_sdf, "boatWidth",
      this->paramBoatWidth);
  this->paramBoatLength = this->SdfParamDouble(_sdf, "boatLength",
      this->paramBoatLength);
  this->paramThrustZoffset = this->SdfParamDouble(_sdf, "thrustOffsetZ",
      this->paramThrustZoffset);

  // Get the names of the propeller joints.
  this->ParsePropeller(
    _sdf, "left_propeller_joint", this->leftPropellerJoint);
  this->ParsePropeller(
    _sdf, "right_propeller_joint", this->rightPropellerJoint);

  // Initialize time and odometry position
  this->prevUpdateTime = this->lastCmdDriveTime = this->world->GetSimTime();

  // Initialize the ROS node and subscribe to cmd_drive
  this->rosnode.reset(new ros::NodeHandle(nodeNamespace));

<<<<<<< HEAD
  this->cmdDriveSub = this->rosnode->subscribe("cmd_drive", 1,
      &UsvThrust::OnCmdDrive, this);
=======
  // Advertise joint state publisher to view propellers in rviz
  // TODO: consider throttleing joint_state pub for performance (every OnUpdate may be too frequent)
  joint_state_pub_ = rosnode_->advertise<sensor_msgs::JointState>("joint_states", 1);
  joint_state_msg_.name.resize(2);
  joint_state_msg_.position.resize(2);
  joint_state_msg_.velocity.resize(2);
  joint_state_msg_.effort.resize(2);
  joint_state_msg_.name[0] = left_propeller_joint_->GetName();
  joint_state_msg_.name[1] = right_propeller_joint_->GetName();

  cmd_drive_sub_ = rosnode_->subscribe("cmd_drive", 1, &UsvThrust::OnCmdDrive, this );
>>>>>>> 89e5b6a9

  this->updateConnection = event::Events::ConnectWorldUpdateBegin(
    std::bind(&UsvThrust::Update, this));
}

//////////////////////////////////////////////////
double UsvThrust::ScaleThrustCmd(const double _cmd) const
{
  double val = 0.0;
  if (_cmd >= 0.0)
  {
    val = _cmd / this->paramMaxCmd * this->paramMaxForceFwd;
    val = std::min(val, this->paramMaxForceFwd);
  }
  else
  {
    val = _cmd / this->paramMaxCmd * std::abs(this->paramMaxForceRev);
    val = std::max(val, this->paramMaxForceRev);
  }
  return val;
}

//////////////////////////////////////////////////
double UsvThrust::Glf(const double _x, const float _A, const float _K,
    const float _B, const float _v, const float _C, const float _M) const
{
  return _A + (_K - _A) / (pow(_C + exp(-_B * (_x - _M)), 1.0 / _v));
}

//////////////////////////////////////////////////
double UsvThrust::GlfThrustCmd(const double _cmd) const
{
  double val = 0.0;
  if (_cmd > 0.01)
  {
    val = this->Glf(_cmd, 0.01f, 59.82f, 5.0f, 0.38f, 0.56f, 0.28f);
    val = std::min(val, this->paramMaxForceFwd);
  }
  else if (_cmd < 0.01)
  {
    val = this->Glf(_cmd, -199.13f, -0.09f, 8.84f, 5.34f, 0.99f, -0.57f);
    val = std::max(val, this->paramMaxForceRev);
  }
  else
  {
    val = 0.0;
  }
  ROS_DEBUG_STREAM_THROTTLE(0.5,
      _cmd << ": " << val << " / " << val / this->paramMaxForceFwd);
  return val;
}

//////////////////////////////////////////////////
void UsvThrust::Update()
{
  common::Time time_now = this->world->GetSimTime();
  this->prevUpdateTime = time_now;

  // Enforce command timeout
  double dcmd = (time_now - this->lastCmdDriveTime).Double();
  if (dcmd > this->cmdTimeout && this->cmdTimeout > 0.0)
  {
    ROS_DEBUG_STREAM_THROTTLE(1.0, "Command timeout!");
    this->lastCmdDriveLeft = 0.0;
    this->lastCmdDriveRight = 0.0;
  }
  // Scale commands to thrust and torque forces
  ROS_DEBUG_STREAM_THROTTLE(1.0, "Last cmd: left:" << this->lastCmdDriveLeft
       << " right: " << this->lastCmdDriveRight);
  double thrust_left = 0.0;
  double thrust_right = 0.0;
  switch (this->paramMappingType)
  {
  // Simplest, linear
  case 0:
    thrust_left = this->ScaleThrustCmd(this->lastCmdDriveLeft);
    thrust_right = this->ScaleThrustCmd(this->lastCmdDriveRight);
    break;
  // GLF
  case 1:
    thrust_left = this->GlfThrustCmd(this->lastCmdDriveLeft);
    thrust_right = this->GlfThrustCmd(this->lastCmdDriveRight);
    break;
  default:
    ROS_FATAL_STREAM("Cannot use mappingType=" << this->paramMappingType);
    break;
  }

  double thrust = thrust_right + thrust_left;
  double torque = (thrust_right - thrust_left) * this->paramBoatWidth;
  ROS_DEBUG_STREAM_THROTTLE(1.0, "Thrust: left:" << thrust_left
      << " right: " << thrust_right);

  // Add torque
  this->link->AddRelativeTorque(math::Vector3(0, 0, torque));

  // Add input force with offset below vessel
  math::Vector3 relpos(-1.0 * this->paramBoatLength / 2.0, 0.0,
      this->paramThrustZoffset);  // relative pos of thrusters
  math::Vector3 inputforce3(thrust, 0, 0);

  // Get Pose
  math::Pose pose = this->link->GetWorldPose();

  inputforce3 = pose.rot.RotateVector(inputforce3);
  this->link->AddForceAtRelativePosition(inputforce3, relpos);

  // Spin the propellers
<<<<<<< HEAD
  this->SpinPropeller(this->leftPropellerJoint, this->lastCmdDriveLeft);
  this->SpinPropeller(this->rightPropellerJoint, this->lastCmdDriveRight);
=======
  SpinPropeller(left_propeller_joint_, last_cmd_drive_left_);
  SpinPropeller(right_propeller_joint_, last_cmd_drive_right_);

  joint_state_msg_.header.stamp = ros::Time::now();
  joint_state_pub_.publish(joint_state_msg_);
>>>>>>> 89e5b6a9
}

//////////////////////////////////////////////////
void UsvThrust::OnCmdDrive(const usv_gazebo_plugins::UsvDriveConstPtr &_msg)
{
  this->lastCmdDriveTime = this->world->GetSimTime();
  this->lastCmdDriveLeft = _msg->left;
  this->lastCmdDriveRight = _msg->right;
}

//////////////////////////////////////////////////
void UsvThrust::ParsePropeller(const sdf::ElementPtr _sdf,
    const std::string &_sdfName, physics::JointPtr &_propellerJoint) const
{
  if (_sdf->HasElement(_sdfName))
  {
    std::string propellerName = _sdf->GetElement(_sdfName)->Get<std::string>();
    _propellerJoint = this->model->GetJoint(propellerName);

    if (!_propellerJoint)
    {
      ROS_WARN_STREAM("Unable to find propeller joint <" <<
         propellerName << ">");
    }
  }
}

//////////////////////////////////////////////////
void UsvThrust::SpinPropeller(physics::JointPtr &_propeller,
    const double _input) const
{
  if (!_propeller)
    return;

  const double kMinInput = 0.1;
  const double kMaxInput = 1.0;
  const double kMaxEffort = 2.0;
  double effort = 0.0;

  if (std::abs(_input) > kMinInput)
    effort = (_input / kMaxInput) * kMaxEffort;

<<<<<<< HEAD
  _propeller->SetForce(0, effort);
=======
  propeller->SetForce(0, effort);


  // Get index in joint state message for this propeller
  uint8_t index;
  if (propeller->GetName() == joint_state_msg_.name[0]) index = 0;
  else if (propeller->GetName() == joint_state_msg_.name[1]) index = 1;
  else {
    ROS_WARN("Propeller %s cannot be associated with a joint, skipping message.", propeller->GetName().c_str());
    return;
  }

  // Set position, velocity, and effort of joint from gazebo
  gazebo::math::Angle position = propeller->GetAngle(0);
  position.Normalize();
  joint_state_msg_.position[index] = position.Radian();
  joint_state_msg_.velocity[index] = propeller->GetVelocity(0);
  joint_state_msg_.effort[index] = effort;
>>>>>>> 89e5b6a9
}

GZ_REGISTER_MODEL_PLUGIN(UsvThrust);<|MERGE_RESOLUTION|>--- conflicted
+++ resolved
@@ -143,22 +143,19 @@
   // Initialize the ROS node and subscribe to cmd_drive
   this->rosnode.reset(new ros::NodeHandle(nodeNamespace));
 
-<<<<<<< HEAD
+  // Advertise joint state publisher to view propellers in rviz
+  // TODO: consider throttling joint_state pub for performance (every OnUpdate may be too frequent)
+  this->jointStatePub =
+    this->rosnode->advertise<sensor_msgs::JointState>("joint_states", 1);
+  this->jointStateMsg.name.resize(2);
+  this->jointStateMsg.position.resize(2);
+  this->jointStateMsg.velocity.resize(2);
+  this->jointStateMsg.effort.resize(2);
+  this->jointStateMsg.name[0] = this->leftPropellerJoint->GetName();
+  this->jointStateMsg.name[1] = this->rightPropellerJoint->GetName();
+
   this->cmdDriveSub = this->rosnode->subscribe("cmd_drive", 1,
       &UsvThrust::OnCmdDrive, this);
-=======
-  // Advertise joint state publisher to view propellers in rviz
-  // TODO: consider throttleing joint_state pub for performance (every OnUpdate may be too frequent)
-  joint_state_pub_ = rosnode_->advertise<sensor_msgs::JointState>("joint_states", 1);
-  joint_state_msg_.name.resize(2);
-  joint_state_msg_.position.resize(2);
-  joint_state_msg_.velocity.resize(2);
-  joint_state_msg_.effort.resize(2);
-  joint_state_msg_.name[0] = left_propeller_joint_->GetName();
-  joint_state_msg_.name[1] = right_propeller_joint_->GetName();
-
-  cmd_drive_sub_ = rosnode_->subscribe("cmd_drive", 1, &UsvThrust::OnCmdDrive, this );
->>>>>>> 89e5b6a9
 
   this->updateConnection = event::Events::ConnectWorldUpdateBegin(
     std::bind(&UsvThrust::Update, this));
@@ -267,16 +264,12 @@
   this->link->AddForceAtRelativePosition(inputforce3, relpos);
 
   // Spin the propellers
-<<<<<<< HEAD
   this->SpinPropeller(this->leftPropellerJoint, this->lastCmdDriveLeft);
   this->SpinPropeller(this->rightPropellerJoint, this->lastCmdDriveRight);
-=======
-  SpinPropeller(left_propeller_joint_, last_cmd_drive_left_);
-  SpinPropeller(right_propeller_joint_, last_cmd_drive_right_);
-
-  joint_state_msg_.header.stamp = ros::Time::now();
-  joint_state_pub_.publish(joint_state_msg_);
->>>>>>> 89e5b6a9
+ 
+  // Publish the propeller joint state
+  this->jointStateMsg.header.stamp = ros::Time::now();
+  this->jointStatePub.publish(this->jointStateMsg);
 }
 
 //////////////////////////////////////////////////
@@ -306,7 +299,7 @@
 
 //////////////////////////////////////////////////
 void UsvThrust::SpinPropeller(physics::JointPtr &_propeller,
-    const double _input) const
+    const double _input)
 {
   if (!_propeller)
     return;
@@ -319,28 +312,27 @@
   if (std::abs(_input) > kMinInput)
     effort = (_input / kMaxInput) * kMaxEffort;
 
-<<<<<<< HEAD
   _propeller->SetForce(0, effort);
-=======
-  propeller->SetForce(0, effort);
-
 
   // Get index in joint state message for this propeller
   uint8_t index;
-  if (propeller->GetName() == joint_state_msg_.name[0]) index = 0;
-  else if (propeller->GetName() == joint_state_msg_.name[1]) index = 1;
-  else {
-    ROS_WARN("Propeller %s cannot be associated with a joint, skipping message.", propeller->GetName().c_str());
+  if (_propeller->GetName() == this->jointStateMsg.name[0])
+    index = 0;
+  else if (_propeller->GetName() == this->jointStateMsg.name[1])
+    index = 1;
+  else
+  {
+    ROS_WARN("Propeller %s cannot be associated with a joint, "
+             "skipping message.", _propeller->GetName().c_str());
     return;
   }
 
   // Set position, velocity, and effort of joint from gazebo
-  gazebo::math::Angle position = propeller->GetAngle(0);
+  gazebo::math::Angle position = _propeller->GetAngle(0);
   position.Normalize();
-  joint_state_msg_.position[index] = position.Radian();
-  joint_state_msg_.velocity[index] = propeller->GetVelocity(0);
-  joint_state_msg_.effort[index] = effort;
->>>>>>> 89e5b6a9
+  this->jointStateMsg.position[index] = position.Radian();
+  this->jointStateMsg.velocity[index] = _propeller->GetVelocity(0);
+  this->jointStateMsg.effort[index] = effort;
 }
 
 GZ_REGISTER_MODEL_PLUGIN(UsvThrust);