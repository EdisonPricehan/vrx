--- conflicted
+++ resolved
@@ -29,13 +29,7 @@
 
     <gui fullscreen='0'>
       <camera name='user_camera'>
-<<<<<<< HEAD
         <pose frame=''>0 0 30 0 0.25 0</pose>
-=======
-        <pose>-478.101746 148.200836 13.203143 0.0 0.248344 2.936862</pose>
-        <!--<pose frame=''>441.023743 -233.373352 236.544739 0.000011 1.482001 -0.804067</pose>-->
-        <!--<pose frame=''>-441.023743 233.373352 236.544739 0.000011 1.482001 -2.336</pose>-->
->>>>>>> 3dca8108
         <view_controller>orbit</view_controller>
       </camera>
       <!--<plugin name="GUITaskWidget" filename="libgui_task_widget.so"/>-->
