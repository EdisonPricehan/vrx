--- conflicted
+++ resolved
@@ -19,21 +19,12 @@
   <arg name="pinger_params" default="$(find vrx_gazebo)/config/pinger.yaml"/>
 
   <!-- Initial USV location and attitude-->
-<<<<<<< HEAD
   <arg name="x" default="0" />
   <arg name="y" default="8" />
-  <arg name="z" default="0" />
+  <arg name="z" default="0.1" />
   <arg name="P" default="0" />
   <arg name="R" default="0" />
   <arg name="Y" default="0" />
-=======
-  <arg name="x" default="-532" />
-  <arg name="y" default="162" />
-  <arg name="z" default="0.1" />
-  <arg name="P" default="0" />
-  <arg name="R" default="0" />
-  <arg name="Y" default="1" />
->>>>>>> 3dca8108
 
   <!-- Allow user specified thruster configurations
        H = stern trusters on each hull
@@ -76,22 +67,20 @@
               -R $(arg R) -P $(arg P) -Y $(arg Y)
               -urdf -param $(arg namespace)/robot_description -model wamv"/>
 
-<<<<<<< HEAD
-  <!-- Spawn rotor and waypoints publisher -->
-  <include file="$(find rotors_gazebo)/launch/mav_with_vi_sensor_waypoint_publisher.launch">
-        <arg name="x" value="$(eval (x) - 0.35)" /> <!-- let rotor reside near center_x of boat -->
-        <arg name="y" value="$(arg y)" />
-        <arg name="z" value="$(eval (z) + 1.5)" /> <!-- let rotor reside atop of boat -->
-        <arg name="R" value="$(arg R)" />
-        <arg name="P" value="$(arg P)" />
-        <arg name="Y" value="$(arg Y)" />
-  </include>
-=======
   <!-- Set the pinger location -->
   <node name="set_pinger_position" pkg="vrx_gazebo" type="set_pinger_position.py" output="screen">
     <rosparam command="load" file="$(arg pinger_params)" />
   </node>
   <node name="pinger_visualization" pkg="vrx_gazebo" type="pinger_visualization.py" />
->>>>>>> 3dca8108
+
+  <!-- Spawn rotor and waypoints publisher -->
+    <include file="$(find rotors_gazebo)/launch/mav_with_vi_sensor_waypoint_publisher.launch">
+          <arg name="x" value="$(eval (x) - 0.35)" /> <!-- let rotor reside near center_x of boat -->
+          <arg name="y" value="$(arg y)" />
+          <arg name="z" value="$(eval (z) + 1.5)" /> <!-- let rotor reside atop of boat -->
+          <arg name="R" value="$(arg R)" />
+          <arg name="P" value="$(arg P)" />
+          <arg name="Y" value="$(arg Y)" />
+    </include>
 
 </launch>