--- conflicted
+++ resolved
@@ -29,16 +29,14 @@
 1. Support the ability to customize sensor location via YAML:
     * [Pull request 99](https://bitbucket.org/osrf/vrx/pull-requests/99)
 
-<<<<<<< HEAD
-1. Support the ability for automated world generation via YAML:
-    * [Pull request 90](https://bitbucket.org/osrf/vrx/pull-requests/102)
-=======
 1. Add camera mesh to WAM-V:
     * [Pull request 101](https://bitbucket.org/osrf/vrx/pull-requests/101)
 
 1. Add varying lidar pole length:
     * [Pull request 103](https://bitbucket.org/osrf/vrx/pull-requests/103)
->>>>>>> d4ccb302
+
+1. Support the ability for automated world generation via YAML:
+    * [Pull request 90](https://bitbucket.org/osrf/vrx/pull-requests/102)
 
 ### VRX 1.0.1
 
