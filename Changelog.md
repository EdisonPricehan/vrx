--- conflicted
+++ resolved
@@ -14,14 +14,12 @@
 1. Add sand island basic mesh and texture:
     * [Pull request 89](https://bitbucket.org/osrf/vrx/pull-requests/89)
 
-<<<<<<< HEAD
+1. Add batteries to WAM-V:
+    * [Pull request 95](https://bitbucket.org/osrf/vrx/pull-requests/95)
+
 1. Add cpu cases to WAM-V:
     * [Pull request 97](https://bitbucket.org/osrf/vrx/pull-requests/97)
 
-=======
-1. Add batteries to WAM-V:
-    * [Pull request 95](https://bitbucket.org/osrf/vrx/pull-requests/95)
->>>>>>> 25826d1e
 ### VRX 1.0.1
 
 1. Refactor Docker layout:
